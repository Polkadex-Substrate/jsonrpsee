--- conflicted
+++ resolved
@@ -94,7 +94,6 @@
 
 	// TODO: make sure there's no conflict here
 	let mut tweaked_generics = api.generics.clone();
-<<<<<<< HEAD
 	/*tweaked_generics
 	.params
 	.insert(0, From::from(syn::LifetimeDef::new(syn::parse_str::<syn::Lifetime>("'a").unwrap())));*/
@@ -166,7 +165,6 @@
 	let mut notifications_blocks = Vec::new();
 	let mut function_blocks = Vec::new();
 	let mut tmp_to_rq = Vec::new();
-
 	struct GenericParams {
 		generics: HashSet<syn::Ident>,
 		types: HashSet<syn::Ident>,
@@ -178,64 +176,27 @@
 			}
 		}
 	}
-
 	let mut generic_params = GenericParams { generics, types: HashSet::new() };
-
 	for function in &api.definitions {
 		let function_is_notification = function.is_void_ret_type();
 		let variant_name = snake_case_to_camel_case(&function.signature.ident);
 		let rpc_method_name =
 			function.attributes.method.clone().unwrap_or_else(|| function.signature.ident.to_string());
-
 		let mut params_builders = Vec::new();
 		let mut params_names_list = Vec::new();
-
 		for input in function.signature.inputs.iter() {
 			let (ty, param_variant_name, rpc_param_name) = match input {
-=======
-	tweaked_generics
-		.params
-		.insert(0, From::from(syn::LifetimeDef::new(syn::parse_str::<syn::Lifetime>("'a").unwrap())));
-	tweaked_generics.params.push(From::from(syn::TypeParam::from(syn::parse_str::<syn::Ident>("R").unwrap())));
-	tweaked_generics.params.push(From::from(syn::TypeParam::from(syn::parse_str::<syn::Ident>("I").unwrap())));
-	let (impl_generics, ty_generics, where_clause) = tweaked_generics.split_for_impl();
-	let generics = api
-		.generics
-		.params
-		.iter()
-		.filter_map(|gp| if let syn::GenericParam::Type(tp) = gp { Some(tp.ident.clone()) } else { None })
-		.collect::<HashSet<_>>();
-
-	let visibility = &api.visibility;
-
-	let mut variants = Vec::new();
-	let mut tmp_variants = Vec::new();
-	for function in &api.definitions {
-		let function_is_notification = function.is_void_ret_type();
-		let variant_name = snake_case_to_camel_case(&function.signature.ident);
-		let ret = match &function.signature.output {
-			syn::ReturnType::Default => quote! {()},
-			syn::ReturnType::Type(_, ty) => quote_spanned!(ty.span()=> #ty),
-		};
-
-		let mut params_list = Vec::new();
-		for input in function.signature.inputs.iter() {
-			let (ty, pat_span, param_variant_name) = match input {
->>>>>>> b8827f77
 				syn::FnArg::Receiver(_) => {
 					return Err(syn::Error::new(
 						input.span(),
 						"Having `self` is not allowed in RPC queries definitions",
 					));
 				}
-<<<<<<< HEAD
 				syn::FnArg::Typed(syn::PatType { ty, pat, attrs, .. }) => {
 					(ty, param_variant_name(&pat)?, rpc_param_name(&pat, &attrs)?)
 				}
 			};
-
 			syn::visit::visit_type(&mut generic_params, &ty);
-
 			params_names_list.push(quote_spanned!(function.signature.span()=> #param_variant_name));
 			if !function_is_notification {
 				params_builders.push(quote_spanned!(function.signature.span()=>
@@ -261,28 +222,10 @@
 							}
 						}
 					};
-=======
-				syn::FnArg::Typed(syn::PatType { ty, pat, .. }) => (ty, pat.span(), param_variant_name(&pat)?),
-			};
-
-			params_list.push(quote_spanned!(pat_span=> #param_variant_name: #ty));
-		}
-
-		if !function_is_notification {
-			if params_list.is_empty() {
-				tmp_variants.push(quote_spanned!(function.signature.ident.span()=> #variant_name));
-			} else {
-				tmp_variants.push(quote_spanned!(function.signature.ident.span()=>
-					#variant_name {
-						#(#params_list,)*
-					}
->>>>>>> b8827f77
 				));
 			}
 		}
-
 		if function_is_notification {
-<<<<<<< HEAD
 			notifications_blocks.push(quote_spanned!(function.signature.span()=>
 				if method == #rpc_method_name {
 					let request = n;
@@ -298,7 +241,6 @@
 					request_outcome = Some(Tmp::#variant_name { #(#params_names_list),* });
 				}
 			));
-
 			tmp_to_rq.push(quote_spanned!(function.signature.span() =>
 				Some(Tmp::#variant_name { #(#params_names_list),* }) => {
 					let request = server.request_by_id(&request_id).unwrap();
@@ -310,7 +252,6 @@
 	}*/
 
 	/*let params_tys = generic_params.types.iter();
-
 	let tmp_generics = if generic_params.types.is_empty() {
 		quote!()
 	} else {
@@ -324,14 +265,10 @@
 		enum Tmp #tmp_generics {
 			#(#tmp_variants,)*
 		}
-
 		let request_id = r.id();
 		let method = r.method().to_owned();
-
 		let mut request_outcome: Option<Tmp #tmp_generics> = None;
-
 		#(#function_blocks)*
-
 		match request_outcome {
 			#(#tmp_to_rq)*
 			None => server.request_by_id(&request_id).unwrap().respond(Err(jsonrpsee_types::jsonrpc::Error::method_not_found())),
@@ -347,160 +284,6 @@
 	//let params_tys = generic_params.types.iter();
 
 	/*quote_spanned!(api.name.span()=>
-=======
-			variants.push(quote_spanned!(function.signature.ident.span()=>
-				#variant_name {
-					#(#params_list,)*
-				}
-			));
-		} else {
-			variants.push(quote_spanned!(function.signature.ident.span()=>
-				#variant_name {
-					respond: jsonrpsee::raw::server::TypedResponder<'a, R, I, #ret>,
-					#(#params_list,)*
-				}
-			));
-		}
-	}
-
-	let next_request = {
-		let mut notifications_blocks = Vec::new();
-		let mut function_blocks = Vec::new();
-		let mut tmp_to_rq = Vec::new();
-
-		struct GenericParams {
-			generics: HashSet<syn::Ident>,
-			types: HashSet<syn::Ident>,
-		}
-		impl<'ast> syn::visit::Visit<'ast> for GenericParams {
-			fn visit_ident(&mut self, ident: &'ast syn::Ident) {
-				if self.generics.contains(ident) {
-					self.types.insert(ident.clone());
-				}
-			}
-		}
-
-		let mut generic_params = GenericParams { generics, types: HashSet::new() };
-
-		for function in &api.definitions {
-			let function_is_notification = function.is_void_ret_type();
-			let variant_name = snake_case_to_camel_case(&function.signature.ident);
-			let rpc_method_name =
-				function.attributes.method.clone().unwrap_or_else(|| function.signature.ident.to_string());
-
-			let mut params_builders = Vec::new();
-			let mut params_names_list = Vec::new();
-
-			for input in function.signature.inputs.iter() {
-				let (ty, param_variant_name, rpc_param_name) = match input {
-					syn::FnArg::Receiver(_) => {
-						return Err(syn::Error::new(
-							input.span(),
-							"Having `self` is not allowed in RPC queries definitions",
-						));
-					}
-					syn::FnArg::Typed(syn::PatType { ty, pat, attrs, .. }) => {
-						(ty, param_variant_name(&pat)?, rpc_param_name(&pat, &attrs)?)
-					}
-				};
-
-				syn::visit::visit_type(&mut generic_params, &ty);
-
-				params_names_list.push(quote_spanned!(function.signature.span()=> #param_variant_name));
-				if !function_is_notification {
-					params_builders.push(quote_spanned!(function.signature.span()=>
-						let #param_variant_name: #ty = {
-							match request.params().get(#rpc_param_name) {
-								Ok(v) => v,
-								Err(_) => {
-									// TODO: message
-									request.respond(Err(jsonrpsee::common::Error::invalid_params(#rpc_param_name)));
-									continue;
-								}
-							}
-						};
-					));
-				} else {
-					params_builders.push(quote_spanned!(function.signature.span()=>
-						let #param_variant_name: #ty = {
-							match request.params().get(#rpc_param_name) {
-								Ok(v) => v,
-								Err(_) => {
-									// TODO: log this?
-									continue;
-								}
-							}
-						};
-					));
-				}
-			}
-
-			if function_is_notification {
-				notifications_blocks.push(quote_spanned!(function.signature.span()=>
-					if method == #rpc_method_name {
-						let request = n;
-						#(#params_builders)*
-						return Ok(#enum_name::#variant_name { #(#params_names_list),* });
-					}
-				));
-			} else {
-				function_blocks.push(quote_spanned!(function.signature.span()=>
-					if request_outcome.is_none() && method == #rpc_method_name {
-						let request = server.request_by_id(&request_id).unwrap();
-						#(#params_builders)*
-						request_outcome = Some(Tmp::#variant_name { #(#params_names_list),* });
-					}
-				));
-
-				tmp_to_rq.push(quote_spanned!(function.signature.span()=>
-					Some(Tmp::#variant_name { #(#params_names_list),* }) => {
-						let request = server.request_by_id(&request_id).unwrap();
-						let respond = jsonrpsee::raw::server::TypedResponder::from(request);
-						return Ok(#enum_name::#variant_name { respond #(, #params_names_list)* });
-					},
-				));
-			}
-		}
-
-		let params_tys = generic_params.types.iter();
-
-		let tmp_generics = if generic_params.types.is_empty() {
-			quote!()
-		} else {
-			quote_spanned!(api.name.span()=>
-				<#(#params_tys,)*>
-			)
-		};
-
-		let on_request = quote_spanned!(api.name.span()=> {
-			#[allow(unused)]    // The enum might be empty
-			enum Tmp #tmp_generics {
-				#(#tmp_variants,)*
-			}
-
-			let request_id = r.id();
-			let method = r.method().to_owned();
-
-			let mut request_outcome: Option<Tmp #tmp_generics> = None;
-
-			#(#function_blocks)*
-
-			match request_outcome {
-				#(#tmp_to_rq)*
-				None => server.request_by_id(&request_id).unwrap().respond(Err(jsonrpsee::common::Error::method_not_found())),
-			}
-		});
-
-		let on_notification = quote_spanned!(api.name.span()=> {
-			let method = n.method().to_owned();
-			#(#notifications_blocks)*
-			// TODO: we received an unknown notification; log this?
-		});
-
-		let params_tys = generic_params.types.iter();
-
-		quote_spanned!(api.name.span()=>
->>>>>>> b8827f77
 			#visibility async fn next_request(server: &'a mut jsonrpsee::raw::RawServer<R, I>) -> core::result::Result<#enum_name #ty_generics, std::io::Error>
 				where
 					R: jsonrpsee::transport::TransportServer<RequestId = I>,
@@ -517,7 +300,6 @@
 				}
 			}
 		)
-<<<<<<< HEAD
 	};*/
 
 	let client_impl_block = build_client_impl(&api)?;
@@ -527,34 +309,10 @@
 		#visibility enum #enum_name #tweaked_generics {
 			//#(#variants),*
 			Bar,
-=======
-	};
-
-	let client_impl_block = build_client_impl(&api)?;
-	let debug_variants = build_debug_variants(&api)?;
-
-	Ok(quote_spanned!(api.name.span()=>
-		#visibility enum #enum_name #tweaked_generics {
-			#(#variants),*
-		}
-
-		impl #impl_generics #enum_name #ty_generics #where_clause {
-			#next_request
->>>>>>> b8827f77
 		}
 
 		#client_impl_block
 
-<<<<<<< HEAD
-=======
-		impl #impl_generics std::fmt::Debug for #enum_name #ty_generics #where_clause {
-			fn fmt(&self, f: &mut std::fmt::Formatter) -> std::fmt::Result {
-				match self {
-					#(#debug_variants,)*
-				}
-			}
-		}
->>>>>>> b8827f77
 	))
 }
 
@@ -571,17 +329,9 @@
 
 	let client_functions = build_client_functions(&api)?;
 
-<<<<<<< HEAD
 	Ok(quote_spanned!(api.name.span() =>
 		// TODO: order between type_params and const_params is undecided
 		impl #enum_name {
-=======
-	Ok(quote_spanned!(api.name.span()=>
-		// TODO: order between type_params and const_params is undecided
-		impl #impl_generics_org #enum_name<'static #(, #lifetimes_org)* #(, #type_params_org)* #(, #const_params_org)*, (), ()>
-			#where_clause_org
-		{
->>>>>>> b8827f77
 			#(#client_functions)*
 		}
 	))
@@ -629,54 +379,33 @@
 			params_to_json.push(quote_spanned!(pat_span=>
 				map.insert(
 					#rpc_param_name.to_string(),
-<<<<<<< HEAD
 					jsonrpsee_types::jsonrpc::to_value(#generated_param_name.into()).unwrap()        // TODO: don't unwrap
 				);
 			));
 			params_to_array.push(quote_spanned!(pat_span =>
 				jsonrpsee_types::jsonrpc::to_value(#generated_param_name.into()).unwrap()        // TODO: don't unwrap
-=======
-					jsonrpsee::common::to_value(#generated_param_name.into()).unwrap()        // TODO: don't unwrap
-				);
 			));
-			params_to_array.push(quote_spanned!(pat_span=>
-				jsonrpsee::common::to_value(#generated_param_name.into()).unwrap()        // TODO: don't unwrap
->>>>>>> b8827f77
-			));
 		}
 
 		let params_building = if params_list.is_empty() {
-<<<<<<< HEAD
 			quote! {jsonrpsee_types::jsonrpc::Params::None}
 		} else if function.attributes.positional_params {
 			quote_spanned!(function.signature.span()=>
 				jsonrpsee_types::jsonrpc::Params::Array(vec![
-=======
-			quote! {jsonrpsee::common::Params::None}
-		} else if function.attributes.positional_params {
-			quote_spanned!(function.signature.span()=>
-				jsonrpsee::common::Params::Array(vec![
->>>>>>> b8827f77
 					#(#params_to_array),*
 				])
 			)
 		} else {
 			let params_list_len = params_list.len();
 			quote_spanned!(function.signature.span()=>
-<<<<<<< HEAD
 				jsonrpsee_types::jsonrpc::Params::Map({
 					let mut map = jsonrpsee_types::jsonrpc::JsonMap::with_capacity(#params_list_len);
-=======
-				jsonrpsee::common::Params::Map({
-					let mut map = jsonrpsee::common::JsonMap::with_capacity(#params_list_len);
->>>>>>> b8827f77
 					#(#params_to_json)*
 					map
 				})
 			)
 		};
 
-<<<<<<< HEAD
 		// TODO: don't use `HttpClient` here because it returns `JsonValue`.
 		let is_notification = function.is_void_ret_type();
 		let function_body = if is_notification {
@@ -686,26 +415,10 @@
 		} else {
 			quote_spanned!(function.signature.span()=>
 				client.request(#rpc_method_name, #params_building).await
-=======
-		let is_notification = function.is_void_ret_type();
-		let function_body = if is_notification {
-			quote_spanned!(function.signature.span()=>
-				client.send_notification(#rpc_method_name, #params_building).await
-					.map_err(jsonrpsee::raw::client::RawClientError::Inner)?;
-				Ok(())
-			)
-		} else {
-			quote_spanned!(function.signature.span()=>
-				let rq_id = client.start_request(#rpc_method_name, #params_building).await
-					.map_err(jsonrpsee::raw::client::RawClientError::Inner)?;
-				let data = client.request_by_id(rq_id).unwrap().await?;     // TODO: don't unwrap?
-				Ok(jsonrpsee::common::from_value(data).unwrap())     // TODO: don't unwrap
->>>>>>> b8827f77
 			)
 		};
 
 		client_functions.push(quote_spanned!(function.signature.span()=>
-<<<<<<< HEAD
 			// TODO: what if there's a conflict between `client` and a param name?
 			#visibility async fn #f_name(client: &mut jsonrpsee_http_client::HttpClient #(, #params_list)*) -> core::result::Result<#ret_ty, jsonrpsee_types::error::Error>
 			where
@@ -715,18 +428,6 @@
 				#function_body
 			}
 		));
-=======
-            // TODO: what if there's a conflict between `client` and a param name?
-            #visibility async fn #f_name<C: jsonrpsee::transport::TransportClient>(client: &mut jsonrpsee::raw::RawClient<C> #(, #params_list)*)
-                -> core::result::Result<#ret_ty, jsonrpsee::raw::client::RawClientError<<C as jsonrpsee::transport::TransportClient>::Error>>
-            where
-                #ret_ty: jsonrpsee::common::DeserializeOwned
-                #(, #params_tys: jsonrpsee::common::Serialize)*
-            {
-                #function_body
-            }
-        ));
->>>>>>> b8827f77
 	}
 
 	Ok(client_functions)
