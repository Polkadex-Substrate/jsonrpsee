--- conflicted
+++ resolved
@@ -117,19 +117,14 @@
 		let id = req.id.clone();
 		let params = Params::new(req.params.map(|params| params.get()));
 
-<<<<<<< HEAD
 		match &self.callback {
 			MethodKind::Sync(callback) => {
-=======
-		match self {
-			MethodCallback::Sync(callback) => {
 				log::trace!(
 					"[MethodCallback::execute] Executing sync callback, params={:?}, req.id={:?}, conn_id={:?}",
 					params,
 					id,
 					conn_id
 				);
->>>>>>> 321ee4ae
 				(callback)(id, params, tx, conn_id);
 
 				None
