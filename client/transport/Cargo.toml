[package]
name = "jsonrpsee-client-transport"
version = "0.9.0"
authors = ["Parity Technologies <admin@parity.io>", "Pierre Krieger <pierre.krieger1708@gmail.com>"]
description = "WebSocket client for JSON-RPC"
edition = "2021"
license = "MIT"
repository = "https://github.com/paritytech/jsonrpsee"
homepage = "https://github.com/paritytech/jsonrpsee"
documentation = "https://docs.rs/jsonrpsee-ws-client"

[dependencies]
<<<<<<< HEAD
jsonrpsee-types = { path = "../../types", version = "0.8.0", optional = true }
jsonrpsee-core = { path = "../../core", version = "0.8.0", features = ["client"] }
tracing = "0.1"
=======
jsonrpsee-types = { path = "../../types", version = "0.9.0", optional = true }
jsonrpsee-core = { path = "../../core", version = "0.9.0", features = ["client"] }
tracing = { version = "0.1", optional = true }
>>>>>>> cd9f9a39
thiserror = { version = "1", optional = true }
futures-channel = { version = "0.3.14", default-features = false, optional = true }
futures-util = { version = "0.3.14", default-features = false, optional = true }
http = { version = "0.2", optional = true }
tokio-util = { version = "0.6", features = ["compat"], optional = true }
tokio = { version = "1", features = ["net", "time", "macros"], optional = true }
pin-project = { version = "1", optional = true }
rustls-native-certs = { version = "0.6", optional = true }
webpki-roots = { version = "0.22", optional = true }
tokio-rustls = { version = "0.23", optional = true }

# ws
soketto = { version = "0.7.1", optional = true }

# wasm
wasm-bindgen = { version = "0.2.69", optional = true }
wasm-bindgen-futures = { version = "0.4.19", optional = true }
js-sys = { version = "0.3.46", optional = true }
web-sys = { version = "0.3.46", features = ["BinaryType", "Blob", "ErrorEvent", "FileReader", "MessageEvent", "CloseEvent", "ProgressEvent", "WebSocket", "console"], optional = true }

[features]
tls = ["tokio-rustls", "webpki-roots", "rustls-native-certs"]
ws = [
    "futures-util",
    "http",
    "tokio",
    "tokio-util",
    "soketto",
    "pin-project",
    "jsonrpsee-types",
    "thiserror",
]
wasm = ["wasm-bindgen", "wasm-bindgen-futures", "js-sys", "web-sys", "futures-channel", "futures-util"]<|MERGE_RESOLUTION|>--- conflicted
+++ resolved
@@ -10,15 +10,9 @@
 documentation = "https://docs.rs/jsonrpsee-ws-client"
 
 [dependencies]
-<<<<<<< HEAD
 jsonrpsee-types = { path = "../../types", version = "0.8.0", optional = true }
 jsonrpsee-core = { path = "../../core", version = "0.8.0", features = ["client"] }
 tracing = "0.1"
-=======
-jsonrpsee-types = { path = "../../types", version = "0.9.0", optional = true }
-jsonrpsee-core = { path = "../../core", version = "0.9.0", features = ["client"] }
-tracing = { version = "0.1", optional = true }
->>>>>>> cd9f9a39
 thiserror = { version = "1", optional = true }
 futures-channel = { version = "0.3.14", default-features = false, optional = true }
 futures-util = { version = "0.3.14", default-features = false, optional = true }
