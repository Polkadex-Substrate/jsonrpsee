--- conflicted
+++ resolved
@@ -152,38 +152,5 @@
       - name: Rust Cache
         uses: Swatinem/rust-cache@v1.3.0
 
-<<<<<<< HEAD
-      - name: Cargo test
-        uses: actions-rs/cargo@v1.0.3
-        with:
-          command: test
-          args: --workspace
-
-  test_wasm:
-    name: Test wasm
-    runs-on: ubuntu-latest
-
-    steps:
-    - uses: actions/checkout@master
-
-    - name: Install
-      run: curl https://rustwasm.github.io/wasm-pack/installer/init.sh -sSf | sh
-
-    - name: Download Substrate
-      run: |
-        curl $SUBSTRATE_URL --output substrate --location
-        chmod +x substrate
-        mkdir -p ~/.local/bin
-        mv substrate ~/.local/bin
-
-    - name: Run WASM tests
-      run: |
-        substrate --dev --tmp > /dev/null 2>&1 &
-        wasm-pack test --headless --firefox
-        wasm-pack test --headless --chrome
-        pkill substrate
-      working-directory: wasm-tests
-=======
       - name: Cargo nextest
-        run: cargo nextest run --workspace
->>>>>>> 721117de
+        run: cargo nextest run --workspace